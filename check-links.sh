--- conflicted
+++ resolved
@@ -9,11 +9,7 @@
     REPOSITORY="linaroits/linkcheck"
     TARGET_TAG="latest"
     # check that we have Internet access - bail quickly if we don't
-<<<<<<< HEAD
-    _=$(curl -s "https://auth.docker.io") || return $?
-=======
     curl -Is "https://auth.docker.io" >/dev/null 2>&1 || return $?
->>>>>>> b04d314b
     # get authorization token
     TOKEN=$(curl -s "https://auth.docker.io/token?service=registry.docker.io&scope=repository:$REPOSITORY:pull" | jq -r .token) || return $?
     # find all tags
